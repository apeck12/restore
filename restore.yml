--- conflicted
+++ resolved
@@ -11,10 +11,6 @@
   - tensorflow-gpu=1.13
   - keras=2.2.4
   - h5py=2.9.0
-<<<<<<< HEAD
-  - matplotlib 
-=======
   - matplotlib
->>>>>>> 2a4d62f0
   - tqdm
   - toposort